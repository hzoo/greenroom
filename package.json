{
<<<<<<< HEAD
  "name": "bun-react-template",
  "version": "0.1.0",
  "private": true,
  "type": "module",
  "main": "src/index.tsx",
  "module": "src/index.tsx",
  "scripts": {
    "dev": "bun --hot src/index.tsx",
    "start": "NODE_ENV=production bun src/index.tsx",
    "build": "bun run build.ts",
    "chat": "bun run src/chatbot.ts"
  },
  "dependencies": {
    "@ai-sdk/openai": "^1.1.13",
    "@hookform/resolvers": "^4.1.0",
    "@radix-ui/react-label": "^2.1.2",
    "@radix-ui/react-select": "^2.1.6",
    "@radix-ui/react-slot": "^1.1.2",
    "ai": "^4.1.45",
    "bun-plugin-tailwind": "^0.0.14",
    "class-variance-authority": "^0.7.1",
    "clsx": "^2.1.1",
    "lucide-react": "^0.475.0",
    "openai": "^4.85.3",
    "react": "^19",
    "react-dom": "^19",
    "react-hook-form": "^7.54.2",
    "tailwind-merge": "^3.0.1",
    "tailwindcss": "^4.0.6",
    "tailwindcss-animate": "^1.0.7",
    "zod": "^3.24.2"
  },
  "devDependencies": {
    "@biomejs/biome": "1.9.4",
    "@types/bun": "latest",
    "@types/react": "^19",
    "@types/react-dom": "^19"
  }
=======
	"name": "bun-react-template",
	"version": "0.1.0",
	"private": true,
	"type": "module",
	"main": "src/index.tsx",
	"module": "src/index.tsx",
	"scripts": {
		"dev": "bun --hot src/index.tsx",
		"start": "NODE_ENV=production bun src/index.tsx",
		"build": "bun run build.ts"
	},
	"dependencies": {
		"@hookform/resolvers": "^4.1.0",
		"@preact/signals-react": "^3.0.1",
		"@radix-ui/react-label": "^2.1.2",
		"@radix-ui/react-select": "^2.1.6",
		"@radix-ui/react-slot": "^1.1.2",
		"bun-plugin-tailwind": "^0.0.14",
		"class-variance-authority": "^0.7.1",
		"clsx": "^2.1.1",
		"lucide-react": "^0.475.0",
		"react": "^19",
		"react-dom": "^19",
		"react-hook-form": "^7.54.2",
		"tailwind-merge": "^3.0.1",
		"tailwindcss": "^4.0.6",
		"tailwindcss-animate": "^1.0.7",
		"zod": "^3.24.2"
	},
	"devDependencies": {
		"@biomejs/biome": "1.9.4",
		"@types/bun": "latest",
		"@types/react": "^19",
		"@types/react-dom": "^19"
	}
>>>>>>> 22506bcf
}<|MERGE_RESOLUTION|>--- conflicted
+++ resolved
@@ -1,5 +1,4 @@
 {
-<<<<<<< HEAD
   "name": "bun-react-template",
   "version": "0.1.0",
   "private": true,
@@ -15,6 +14,7 @@
   "dependencies": {
     "@ai-sdk/openai": "^1.1.13",
     "@hookform/resolvers": "^4.1.0",
+    "@preact/signals-react": "^3.0.1",
     "@radix-ui/react-label": "^2.1.2",
     "@radix-ui/react-select": "^2.1.6",
     "@radix-ui/react-slot": "^1.1.2",
@@ -38,41 +38,4 @@
     "@types/react": "^19",
     "@types/react-dom": "^19"
   }
-=======
-	"name": "bun-react-template",
-	"version": "0.1.0",
-	"private": true,
-	"type": "module",
-	"main": "src/index.tsx",
-	"module": "src/index.tsx",
-	"scripts": {
-		"dev": "bun --hot src/index.tsx",
-		"start": "NODE_ENV=production bun src/index.tsx",
-		"build": "bun run build.ts"
-	},
-	"dependencies": {
-		"@hookform/resolvers": "^4.1.0",
-		"@preact/signals-react": "^3.0.1",
-		"@radix-ui/react-label": "^2.1.2",
-		"@radix-ui/react-select": "^2.1.6",
-		"@radix-ui/react-slot": "^1.1.2",
-		"bun-plugin-tailwind": "^0.0.14",
-		"class-variance-authority": "^0.7.1",
-		"clsx": "^2.1.1",
-		"lucide-react": "^0.475.0",
-		"react": "^19",
-		"react-dom": "^19",
-		"react-hook-form": "^7.54.2",
-		"tailwind-merge": "^3.0.1",
-		"tailwindcss": "^4.0.6",
-		"tailwindcss-animate": "^1.0.7",
-		"zod": "^3.24.2"
-	},
-	"devDependencies": {
-		"@biomejs/biome": "1.9.4",
-		"@types/bun": "latest",
-		"@types/react": "^19",
-		"@types/react-dom": "^19"
-	}
->>>>>>> 22506bcf
 }